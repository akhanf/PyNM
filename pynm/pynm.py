--- conflicted
+++ resolved
@@ -34,20 +34,6 @@
 
 
 def read_confounds(confounds):
-<<<<<<< HEAD
-    """Process the confounds and detect which ones are categorical.
-
-    Note:
-        The confounds are using the XXX convention.
-        C(X) indicate confound X is categorical.
-
-    Args:
-        confounds [str list]: list of confounds names.
-
-    Returns:
-        clean_confounds [str]: [description]
-        categorical [str]: [description]
-=======
     """ Process input list of confounds.
 
     Parameters
@@ -60,7 +46,6 @@
         List of all confounds without wrapper on categorical variables: C(var) -> var.
     list
         List of only categorical confounds without wrapper.
->>>>>>> 4cb69a70
     """
     # Find categorical values in confounds and clean format
     categorical = []
@@ -75,20 +60,6 @@
 
 
 class PyNM:
-<<<<<<< HEAD
-    def __init__(self, data, score='score', group='group', conf='age',
-                 confounds=['age', 'C(sex)', 'C(site)']):
-        """[summary]
-
-        Args:
-            data ([type]): [description]
-            score (str, optional): [description]. Defaults to 'score'.
-            group (str, optional): [description]. Defaults to 'group'.
-            conf (str, optional): [description]. Defaults to 'age'.
-            confounds (list, optional): [description].
-                Defaults to ['age', 'C(sex)', 'C(site)'].
-        """
-=======
     """ Class to run normative modeling using LOESS, centiles, or GP model.
 
     Attributes
@@ -119,7 +90,6 @@
     """
 
     def __init__(self, data, score='score', group='group', conf='age', confounds=['age', 'C(sex)', 'C(site)']):
->>>>>>> 4cb69a70
         self.data = data.copy()
         self.score = score
         self.group = group
@@ -139,12 +109,7 @@
         self.set_group_names()
 
     def set_group_names(self):
-<<<<<<< HEAD
-        """Read whether subjects are labeled CTR/PROB or 0/1 and set accordingly.
-        """
-=======
         """ Read whether subjects in data are labeled CTR/PROB or 0/1 and set labels accordingly."""
->>>>>>> 4cb69a70
         labels = list(self.data[self.group].unique())
         if ('CTR' in labels) or ('PROB' in labels):
             self.CTR = 'CTR'
@@ -154,13 +119,6 @@
             self.PROB = 1
 
     def get_masks(self):
-<<<<<<< HEAD
-        """Extract the boolean masks for CTR and PROB participants.
-
-        Returns:
-            ctr_mask [bool array]: boolean array with True if CTR.
-            prob_mask [bool array]: boolean array with True if PROB.
-=======
         """ Get masks from data corresponding to controls and probands.
 
         Returns
@@ -169,7 +127,6 @@
             Control mask: controls marked as True.
         array
             Proband mask: probands marked as True.
->>>>>>> 4cb69a70
         """
         ctr = self.data.loc[(self.data[self.group] == self.CTR)]
         ctr_mask = self.data.index.isin(ctr.index)
@@ -373,12 +330,6 @@
         return result
 
     def get_conf_mat(self):
-<<<<<<< HEAD
-        """Generate the confound matrix based with categorical variable dummy encoded.
-
-        Returns:
-            array: counfounds matrix
-=======
         """ Get confounds properly formatted from dataframe and input list.
 
         Returns
@@ -386,7 +337,6 @@
         array
             Confounds with categorical values dummy encoded. Dummy encoding keeps k-1
             dummies out of k categorical levels.
->>>>>>> 4cb69a70
         """
         conf_clean, conf_cat = read_confounds(self.confounds)
         conf_mat = pd.get_dummies(self.data[conf_clean], columns=conf_cat, 
@@ -394,20 +344,6 @@
         return conf_mat.to_numpy()
 
     def gp_normative_model(self, length_scale=1, nu=2.5):
-<<<<<<< HEAD
-        """Compute gaussian process normative model.
-
-        Note:
-            For Matern kernel parameters see scikit-learn documentation
-            https://scikit-learn.org/stable/modules/generated/sklearn.gaussian_process.kernels.Matern.html.
-
-        Args:
-            length_scale (int, optional): scale of Matern kernel. Defaults to 1.
-            nu (float, optional): nu parameter of Matern kernel. Defaults to 2.5.
-
-        Returns:
-            array: residual of the model.
-=======
         """ Compute gaussian process normative model. Gaussian process regression is computed using
         the Matern Kernel with an added constant and white noise. For Matern kernel see scikit-learn documentation:
         https://scikit-learn.org/stable/modules/generated/sklearn.gaussian_process.kernels.Matern.html.
@@ -423,7 +359,6 @@
         -------
         array
             Residuals of normative model.
->>>>>>> 4cb69a70
         """
         # get proband and control masks
         ctr_mask, prob_mask = self.get_masks()
