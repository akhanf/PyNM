language: python
python:
  - "3.6"
  - "3.7"
<<<<<<< HEAD
before_install:
=======
 before_install:
>>>>>>> 1bbba136
  - sudo apt-get update
# command to install dependencies
install:
  - pip install -r requirements.txt
  - pip install pytest
# command to run tests
script:
  - pytest test/test_pynm.py::TestBasic<|MERGE_RESOLUTION|>--- conflicted
+++ resolved
@@ -2,15 +2,9 @@
 python:
   - "3.6"
   - "3.7"
-<<<<<<< HEAD
-before_install:
-=======
- before_install:
->>>>>>> 1bbba136
-  - sudo apt-get update
 # command to install dependencies
 install:
-  - pip install -r requirements.txt
+#  - pip install -r requirements.txt #(should work from install_requires)
   - pip install pytest
 # command to run tests
 script:
